--- conflicted
+++ resolved
@@ -34,13 +34,9 @@
         "tqdm",
         "pyyaml",
     ],
-<<<<<<< HEAD
-    extras_require={"test": ["pytest", "sacred", "pytest-console-scripts", "pytest-datadir"]},
-=======
     extras_require={
         "test": ["pytest", "sacred", "pytest-console-scripts", "pytest-datadir"]
     },
->>>>>>> 81d140bf
     license="MIT",
     description="SchNetPack - Deep Neural Networks for Atomistic Systems",
     long_description="""
